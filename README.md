

# Smart Database Query API 🤖

**Transform natural language into powerful database queries. This production-ready API uses intent detection, semantic caching, and LLM-powered SQL generation to bridge the gap between human language and your data.**

This API is designed for developers, data analysts, and business users who need to interact with databases without writing complex SQL.

-----

## 🌟 Core Features

  * **Natural Language Processing**:

      * **Intent Detection**: Employs pattern-based recognition for common query types like listing, counting, and filtering.
      * **LLM Integration**: Seamlessly falls back to a language model for complex or ambiguous queries.
      * **Query Understanding**: Performs semantic analysis of user intent and conversation history for contextual understanding.

  * **Performance Optimization**:

      * **Semantic Caching**: Utilizes a Redis-based cache with sentence transformers to store and retrieve results for similar queries, drastically reducing response times.
      * **Intelligent Fallbacks**: Prioritizes fast pattern matching before making more expensive LLM calls.

  * **Database Management**:

      * **Multi-Database Support**: Connect to and manage multiple PostgreSQL databases simultaneously.
      * **Schema Exploration**: Automatically discovers tables, columns, and data types.
      * **Credential Management**: Securely stores and manages database connection credentials.

  * **Security & Authentication**:

      * **JWT Authentication**: Secures endpoints with token-based user authentication.
      * **User Isolation**: Ensures that each user's queries, database configurations, and cache are kept separate.
      * **Password Security**: Uses SHA-256 hashing to protect stored user credentials.

## 🏗️ Technical Architecture

The application is built with a clean, modular design that separates concerns for maintainability and scalability.

```
/
├── api.py             # FastAPI application, route definitions, and endpoint logic
├── auth.py            # JWT authentication, user creation, and password management
├── cache.py           # Redis caching, embedding generation, and semantic similarity logic
├── config.py          # Environment configuration using Pydantic settings
├── database.py        # Database connection management and schema discovery
├── main.py            # Main application entry point
├── models.py          # Pydantic data models for request/response validation
├── services.py        # Core business logic for query orchestration and intent detection
└── requirements.txt   # Python dependencies
```

### Component Responsibilities

  * **`config.py`**: Manages all environment variables and configuration settings.
  * **`models.py`**: Defines Pydantic models for robust data validation of API requests and responses.
  * **`database.py`**: Handles all interactions with the database, from connection pooling to schema discovery.
  * **`cache.py`**: Manages the Redis connection, sentence transformer model, and all caching logic.
  * **`auth.py`**: Implements JWT token creation/validation and user authentication workflows.
  * **`services.py`**: Contains the core business logic, including the query processing pipeline and intent detection algorithms.
  * **`api.py`**: Defines all REST endpoints, handles request/response cycles, and manages errors.

## ⚙️ How It Works: The Query Pipeline

1.  **Input Validation**: An incoming request is first validated against Pydantic models.
2.  **Semantic Cache Check**: The system generates embeddings for the user query and searches Redis for semantically similar cached queries. If a match with a high similarity score is found, the cached response is returned instantly.
3.  **Intent Detection**: If no cache hit occurs, regex patterns are applied to identify the query's intent (e.g., listing tables, counting records) and confidence score.
4.  **Query Execution**: If the intent is recognized with high confidence, a pre-defined SQL template is used to generate and execute a query. If not, the query is passed to an LLM for SQL generation.
5.  **Response Caching**: The final result is stored in the semantic cache with its corresponding embedding for future use.

## 🛠️ Installation & Setup

### Prerequisites

  * Python 3.8+
  * PostgreSQL
  * Redis (for caching)

### Environment Configuration

Create a `.env` file in the project root and add the following variables:

```env
# Database Configuration (for the application's own data)
DB_HOST=localhost
DB_DATABASE=your_db_name
DB_USER=your_username
DB_PASSWORD=your_password
DB_PORT=5432

# Redis Configuration
REDIS_HOST=localhost
REDIS_PORT=6379
REDIS_DB=0
CACHE_EXPIRATION_SECONDS=3600

# JWT Configuration
JWT_SECRET_KEY=a-very-strong-and-secret-key

# Semantic Search Configuration
SEMANTIC_SIMILARITY_THRESHOLD=0.88
INTENT_CONFIDENCE_THRESHOLD=0.8
```

### Installation Steps

<<<<<<< HEAD
1.  **Clone the repository**:

    ```bash
    git clone <repository-url>
    cd smart-database-query-api
    ```

2.  **Create and activate a virtual environment**:

    ```bash
    python -m venv venv
    source venv/bin/activate  # On Windows: venv\Scripts\activate
    ```

3.  **Install dependencies**:

    ```bash
    pip install -r requirements.txt
    ```

4.  **Run the application**:

    ```bash
    uvicorn main:app --reload
    ```

    The API will be available at `http://localhost:8000`.

## 🚀 API Endpoints

### Authentication

  * `POST /signup`: Register a new user.
  * `POST /login`: Authenticate and receive a JWT token.

### Database Management

  * `POST /save-db-config`: Save or update database connection details for the authenticated user.
  * `GET /list-dbs`: List all saved database configurations for the user.
  * `GET /list-tables/{db_name}`: List all tables in a specified database.

### Query Processing

  * `POST /ask`: The main endpoint for submitting natural language queries.
  * `POST /debug-intent`: Test the intent detection on a query without executing it.
  * `POST /debug-embedding`: Get the semantic similarity score between two queries.

### Cache Management

  * `GET /cache-stats`: View cache statistics, including hit rates.
  * `DELETE /clear-cache`: Clear the cache for the authenticated user.

### System Monitoring

  * `GET /health`: A comprehensive health check endpoint that reports the status of the database, Redis cache, and embedding model.

## USAGE

### 1\. Register a User

```bash
curl -X POST "http://localhost:8000/signup" \
-H "Content-Type: application/json" \
-d '{
  "username": "testuser",
  "password": "password123"
}'
```

### 2\. Log In

```bash
curl -X POST "http://localhost:8000/login" \
-H "Content-Type: application/json" \
-d '{
  "username": "testuser",
  "password": "password123"
}'
```

### 3\. Save Database Credentials

```bash
curl -X POST "http://localhost:8000/save-db-config" \
-H "token: YOUR_JWT_TOKEN" \
-H "Content-Type: application/json" \
-d '{
  "db_name": "production_db",
  "db_host": "your_db_host",
  "db_database": "your_db_name",
  "db_user": "your_db_user",
  "db_password": "your_db_password",
  "db_port": 5432
}'
```

### 4\. Ask a Question

```bash
curl -X POST "http://localhost:8000/ask" \
-H "token: YOUR_JWT_TOKEN" \
-H "Content-Type: application/json" \
-d '{
  "user_query": "how many users do we have?"
}'
```

## 🤝 Contributing

Contributions are welcome\! Please feel free to submit a pull request or open an issue.

## 📄 License

This project is licensed under the MIT License. See the `LICENSE` file for details.
=======
1. **Clone the repository**
   ```bash
   git clone <repository-url>
   cd smart-database-query-api
   ```

2. **Create virtual environment**
   ```bash
   python -m venv venv
   source venv/bin/activate  # On Windows: venv\Scripts\activate
   ```

3. **Install dependencies**
   ```bash
   pip install -r requirements.txt
   ```

4. **Run the application**
   ```bash
   uvicorn main:app --reload --host 0.0.0.0 --port 8000
   ```

## Usage Examples

### Basic Query Flow

1. **User Registration**
   ```bash
   curl -X POST "http://localhost:8000/signup" \
     -H "Content-Type: application/json" \
     -d '{"username": "user1", "password": "password123"}'
   ```

2. **User Authentication**
   ```bash
   curl -X POST "http://localhost:8000/login" \
     -H "Content-Type: application/json" \
     -d '{"username": "user1", "password": "password123"}'
   ```

3. **Database Configuration**
   ```bash
   curl -X POST "http://localhost:8000/save-db-config" \
     -H "Authorization: Bearer YOUR_JWT_TOKEN" \
     -H "Content-Type: application/json" \
     -d '{
       "db_name": "production",
       "db_host": "localhost",
       "db_database": "mydb",
       "db_user": "postgres",
       "db_password": "password",
       "db_port": 5432
     }'
   ```

4. **Natural Language Query**
   ```bash
   curl -X POST "http://localhost:8000/ask" \
     -H "Authorization: Bearer YOUR_JWT_TOKEN" \
     -H "Content-Type: application/json" \
     -d '{"user_query": "list all users"}'
   ```

### Advanced Queries

- **Counting**: "count records in users"
- **Filtering**: "find users where email contains gmail"
- **Limiting**: "top 10 records from orders"
- **Table Discovery**: "list all tables"

## Performance Characteristics

### Scalability Considerations
- **Concurrent Users**: Limited by database connection pool
- **Cache Performance**: Redis handles thousands of concurrent requests
- **Memory Usage**: ~500MB for embedding model, ~100MB for application

### Optimization Strategies
- **Connection Pooling**: Efficient database connection management
- **Lazy Loading**: Embedding model loaded only when needed
- **Batch Processing**: Multiple queries processed efficiently
- **Cache Warming**: Frequently accessed patterns pre-loaded

## Error Handling & Monitoring

### Error Categories
- **Authentication Errors**: Invalid tokens, expired sessions
- **Database Errors**: Connection failures, query execution errors
- **LLM Errors**: Model unavailability, response parsing failures
- **Cache Errors**: Redis connection issues, embedding generation failures

### Health Monitoring
The `/health` endpoint provides real-time system status:
- Database connectivity
- Redis cache availability
- Embedding model status
- Overall system health

### Logging & Debugging
- Structured logging for all operations
- Debug endpoints for testing individual components
- Performance metrics and timing information
- Error stack traces for troubleshooting

## Security Considerations

### Data Protection
- **Password Hashing**: SHA-256 with salt for stored credentials
- **JWT Security**: Configurable expiration and secure token handling
- **Input Validation**: Pydantic models prevent injection attacks
- **User Isolation**: Complete separation between user data and queries

### Access Control
- **Token-Based Authentication**: Secure JWT implementation
- **Database Permissions**: User-specific database access controls
- **Query Validation**: SQL injection prevention through parameterized queries
- **Rate Limiting**: Configurable request throttling (implementation pending)

## Development & Testing

### Code Quality
- **Type Hints**: Full Python type annotation support
- **Documentation**: Comprehensive docstrings and inline comments
- **Error Handling**: Graceful degradation and informative error messages
- **Code Organization**: Clear separation of concerns and modular design

### Testing Strategy
- **Unit Tests**: Individual component testing
- **Integration Tests**: End-to-end workflow testing
- **Performance Tests**: Response time and throughput validation
- **Security Tests**: Authentication and authorization validation

### Development Workflow
1. Feature development in feature branches
2. Code review and testing requirements
3. Integration testing before merge
4. Automated deployment pipeline

## Deployment

### Production Considerations
- **Environment Variables**: Secure configuration management
- **Database Connections**: Connection pooling and monitoring
- **Cache Configuration**: Redis clustering for high availability
- **Load Balancing**: Multiple application instances behind load balancer

### Monitoring & Alerting
- **Application Metrics**: Response times, error rates, throughput
- **Infrastructure Monitoring**: CPU, memory, disk usage
- **Database Monitoring**: Connection counts, query performance
- **Cache Monitoring**: Hit rates, memory usage, eviction rates

## Troubleshooting

### Common Issues

1. **Database Connection Failures**
   - Verify database credentials and network connectivity
   - Check PostgreSQL service status
   - Validate connection pool settings

2. **Cache Performance Issues**
   - Monitor Redis memory usage
   - Check embedding model availability
   - Verify similarity threshold settings

3. **LLM Integration Problems**
   - Validate model file paths
   - Check memory availability for large models
   - Verify response format compatibility

### Debug Tools
- **Intent Detection Testing**: `/debug-intent` endpoint
- **Semantic Similarity**: `/debug-embedding` endpoint
- **Cache Statistics**: `/cache-stats` endpoint
- **System Health**: `/health` endpoint

## Contributing

### Development Guidelines
1. Follow existing code style and patterns
2. Add comprehensive tests for new features
3. Update documentation for API changes
4. Ensure backward compatibility

### Code Review Process
1. Create feature branch from main
2. Implement changes with tests
3. Submit pull request with description
4. Address review feedback
5. Merge after approval

## License

This project is licensed under the MIT License - see the [LICENSE](LICENSE) file for details.

## Support

For technical support and questions:
- Create an issue in the GitHub repository
- Review the troubleshooting section
- Check the health endpoint for system status
- Consult the API documentation

---

**Note**: This API is designed for production use but should be thoroughly tested in your specific environment before deployment. Monitor performance metrics and adjust configuration parameters based on your usage patterns and requirements.
>>>>>>> 84fe616b
<|MERGE_RESOLUTION|>--- conflicted
+++ resolved
@@ -101,330 +101,3 @@
 SEMANTIC_SIMILARITY_THRESHOLD=0.88
 INTENT_CONFIDENCE_THRESHOLD=0.8
 ```
-
-### Installation Steps
-
-<<<<<<< HEAD
-1.  **Clone the repository**:
-
-    ```bash
-    git clone <repository-url>
-    cd smart-database-query-api
-    ```
-
-2.  **Create and activate a virtual environment**:
-
-    ```bash
-    python -m venv venv
-    source venv/bin/activate  # On Windows: venv\Scripts\activate
-    ```
-
-3.  **Install dependencies**:
-
-    ```bash
-    pip install -r requirements.txt
-    ```
-
-4.  **Run the application**:
-
-    ```bash
-    uvicorn main:app --reload
-    ```
-
-    The API will be available at `http://localhost:8000`.
-
-## 🚀 API Endpoints
-
-### Authentication
-
-  * `POST /signup`: Register a new user.
-  * `POST /login`: Authenticate and receive a JWT token.
-
-### Database Management
-
-  * `POST /save-db-config`: Save or update database connection details for the authenticated user.
-  * `GET /list-dbs`: List all saved database configurations for the user.
-  * `GET /list-tables/{db_name}`: List all tables in a specified database.
-
-### Query Processing
-
-  * `POST /ask`: The main endpoint for submitting natural language queries.
-  * `POST /debug-intent`: Test the intent detection on a query without executing it.
-  * `POST /debug-embedding`: Get the semantic similarity score between two queries.
-
-### Cache Management
-
-  * `GET /cache-stats`: View cache statistics, including hit rates.
-  * `DELETE /clear-cache`: Clear the cache for the authenticated user.
-
-### System Monitoring
-
-  * `GET /health`: A comprehensive health check endpoint that reports the status of the database, Redis cache, and embedding model.
-
-## USAGE
-
-### 1\. Register a User
-
-```bash
-curl -X POST "http://localhost:8000/signup" \
--H "Content-Type: application/json" \
--d '{
-  "username": "testuser",
-  "password": "password123"
-}'
-```
-
-### 2\. Log In
-
-```bash
-curl -X POST "http://localhost:8000/login" \
--H "Content-Type: application/json" \
--d '{
-  "username": "testuser",
-  "password": "password123"
-}'
-```
-
-### 3\. Save Database Credentials
-
-```bash
-curl -X POST "http://localhost:8000/save-db-config" \
--H "token: YOUR_JWT_TOKEN" \
--H "Content-Type: application/json" \
--d '{
-  "db_name": "production_db",
-  "db_host": "your_db_host",
-  "db_database": "your_db_name",
-  "db_user": "your_db_user",
-  "db_password": "your_db_password",
-  "db_port": 5432
-}'
-```
-
-### 4\. Ask a Question
-
-```bash
-curl -X POST "http://localhost:8000/ask" \
--H "token: YOUR_JWT_TOKEN" \
--H "Content-Type: application/json" \
--d '{
-  "user_query": "how many users do we have?"
-}'
-```
-
-## 🤝 Contributing
-
-Contributions are welcome\! Please feel free to submit a pull request or open an issue.
-
-## 📄 License
-
-This project is licensed under the MIT License. See the `LICENSE` file for details.
-=======
-1. **Clone the repository**
-   ```bash
-   git clone <repository-url>
-   cd smart-database-query-api
-   ```
-
-2. **Create virtual environment**
-   ```bash
-   python -m venv venv
-   source venv/bin/activate  # On Windows: venv\Scripts\activate
-   ```
-
-3. **Install dependencies**
-   ```bash
-   pip install -r requirements.txt
-   ```
-
-4. **Run the application**
-   ```bash
-   uvicorn main:app --reload --host 0.0.0.0 --port 8000
-   ```
-
-## Usage Examples
-
-### Basic Query Flow
-
-1. **User Registration**
-   ```bash
-   curl -X POST "http://localhost:8000/signup" \
-     -H "Content-Type: application/json" \
-     -d '{"username": "user1", "password": "password123"}'
-   ```
-
-2. **User Authentication**
-   ```bash
-   curl -X POST "http://localhost:8000/login" \
-     -H "Content-Type: application/json" \
-     -d '{"username": "user1", "password": "password123"}'
-   ```
-
-3. **Database Configuration**
-   ```bash
-   curl -X POST "http://localhost:8000/save-db-config" \
-     -H "Authorization: Bearer YOUR_JWT_TOKEN" \
-     -H "Content-Type: application/json" \
-     -d '{
-       "db_name": "production",
-       "db_host": "localhost",
-       "db_database": "mydb",
-       "db_user": "postgres",
-       "db_password": "password",
-       "db_port": 5432
-     }'
-   ```
-
-4. **Natural Language Query**
-   ```bash
-   curl -X POST "http://localhost:8000/ask" \
-     -H "Authorization: Bearer YOUR_JWT_TOKEN" \
-     -H "Content-Type: application/json" \
-     -d '{"user_query": "list all users"}'
-   ```
-
-### Advanced Queries
-
-- **Counting**: "count records in users"
-- **Filtering**: "find users where email contains gmail"
-- **Limiting**: "top 10 records from orders"
-- **Table Discovery**: "list all tables"
-
-## Performance Characteristics
-
-### Scalability Considerations
-- **Concurrent Users**: Limited by database connection pool
-- **Cache Performance**: Redis handles thousands of concurrent requests
-- **Memory Usage**: ~500MB for embedding model, ~100MB for application
-
-### Optimization Strategies
-- **Connection Pooling**: Efficient database connection management
-- **Lazy Loading**: Embedding model loaded only when needed
-- **Batch Processing**: Multiple queries processed efficiently
-- **Cache Warming**: Frequently accessed patterns pre-loaded
-
-## Error Handling & Monitoring
-
-### Error Categories
-- **Authentication Errors**: Invalid tokens, expired sessions
-- **Database Errors**: Connection failures, query execution errors
-- **LLM Errors**: Model unavailability, response parsing failures
-- **Cache Errors**: Redis connection issues, embedding generation failures
-
-### Health Monitoring
-The `/health` endpoint provides real-time system status:
-- Database connectivity
-- Redis cache availability
-- Embedding model status
-- Overall system health
-
-### Logging & Debugging
-- Structured logging for all operations
-- Debug endpoints for testing individual components
-- Performance metrics and timing information
-- Error stack traces for troubleshooting
-
-## Security Considerations
-
-### Data Protection
-- **Password Hashing**: SHA-256 with salt for stored credentials
-- **JWT Security**: Configurable expiration and secure token handling
-- **Input Validation**: Pydantic models prevent injection attacks
-- **User Isolation**: Complete separation between user data and queries
-
-### Access Control
-- **Token-Based Authentication**: Secure JWT implementation
-- **Database Permissions**: User-specific database access controls
-- **Query Validation**: SQL injection prevention through parameterized queries
-- **Rate Limiting**: Configurable request throttling (implementation pending)
-
-## Development & Testing
-
-### Code Quality
-- **Type Hints**: Full Python type annotation support
-- **Documentation**: Comprehensive docstrings and inline comments
-- **Error Handling**: Graceful degradation and informative error messages
-- **Code Organization**: Clear separation of concerns and modular design
-
-### Testing Strategy
-- **Unit Tests**: Individual component testing
-- **Integration Tests**: End-to-end workflow testing
-- **Performance Tests**: Response time and throughput validation
-- **Security Tests**: Authentication and authorization validation
-
-### Development Workflow
-1. Feature development in feature branches
-2. Code review and testing requirements
-3. Integration testing before merge
-4. Automated deployment pipeline
-
-## Deployment
-
-### Production Considerations
-- **Environment Variables**: Secure configuration management
-- **Database Connections**: Connection pooling and monitoring
-- **Cache Configuration**: Redis clustering for high availability
-- **Load Balancing**: Multiple application instances behind load balancer
-
-### Monitoring & Alerting
-- **Application Metrics**: Response times, error rates, throughput
-- **Infrastructure Monitoring**: CPU, memory, disk usage
-- **Database Monitoring**: Connection counts, query performance
-- **Cache Monitoring**: Hit rates, memory usage, eviction rates
-
-## Troubleshooting
-
-### Common Issues
-
-1. **Database Connection Failures**
-   - Verify database credentials and network connectivity
-   - Check PostgreSQL service status
-   - Validate connection pool settings
-
-2. **Cache Performance Issues**
-   - Monitor Redis memory usage
-   - Check embedding model availability
-   - Verify similarity threshold settings
-
-3. **LLM Integration Problems**
-   - Validate model file paths
-   - Check memory availability for large models
-   - Verify response format compatibility
-
-### Debug Tools
-- **Intent Detection Testing**: `/debug-intent` endpoint
-- **Semantic Similarity**: `/debug-embedding` endpoint
-- **Cache Statistics**: `/cache-stats` endpoint
-- **System Health**: `/health` endpoint
-
-## Contributing
-
-### Development Guidelines
-1. Follow existing code style and patterns
-2. Add comprehensive tests for new features
-3. Update documentation for API changes
-4. Ensure backward compatibility
-
-### Code Review Process
-1. Create feature branch from main
-2. Implement changes with tests
-3. Submit pull request with description
-4. Address review feedback
-5. Merge after approval
-
-## License
-
-This project is licensed under the MIT License - see the [LICENSE](LICENSE) file for details.
-
-## Support
-
-For technical support and questions:
-- Create an issue in the GitHub repository
-- Review the troubleshooting section
-- Check the health endpoint for system status
-- Consult the API documentation
-
----
-
-**Note**: This API is designed for production use but should be thoroughly tested in your specific environment before deployment. Monitor performance metrics and adjust configuration parameters based on your usage patterns and requirements.
->>>>>>> 84fe616b
